--- conflicted
+++ resolved
@@ -19,18 +19,13 @@
 
 // Next we need to actually `use` the pieces of ggez that we are going
 // to need frequently.
-<<<<<<< HEAD
 use ggez::{
-    event::{self, KeyCode, KeyMods},
-    graphics, Context, GameResult,
+    event, graphics,
+    input::keyboard::{KeyCode, KeyInput},
+    Context, GameResult,
 };
-=======
-use ggez::event::KeyCode;
-use ggez::{event, graphics, Context, GameResult};
->>>>>>> f8b18974
 
 // We'll bring in some things from `std` to help us in the future.
-use ggez::input::keyboard::KeyInput;
 use std::collections::LinkedList;
 
 // The first thing we want to do is set up some constants that will help us out later.
