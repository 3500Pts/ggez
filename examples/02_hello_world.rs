//! Basic hello world example.

<<<<<<< HEAD
=======
use ggez;
use glam; // Requires feature "mint"

>>>>>>> 38323f04
use ggez::event;
use ggez::graphics;
use ggez::{Context, GameResult};
use std::env;
use std::path;

// First we make a structure to contain the game's state
struct MainState {
    frames: usize,
    text: graphics::Text,
}

impl MainState {
    fn new(ctx: &mut Context) -> GameResult<MainState> {
        // The ttf file will be in your resources directory. Later, we
        // will mount that directory so we can omit it in the path here.
        let font = graphics::Font::new(ctx, "/LiberationMono-Regular.ttf")?;
        let text = graphics::Text::new(("Hello world!", font, 48.0));

        let s = MainState { frames: 0, text };
        Ok(s)
    }
}

// Then we implement the `ggez:event::EventHandler` trait on it, which
// requires callbacks for updating and drawing the game state each frame.
//
// The `EventHandler` trait also contains callbacks for event handling
// that you can override if you wish, but the defaults are fine.
impl event::EventHandler for MainState {
    fn update(&mut self, _ctx: &mut Context) -> GameResult {
        Ok(())
    }

    fn draw(&mut self, ctx: &mut Context) -> GameResult {
        graphics::clear(ctx, [0.1, 0.2, 0.3, 1.0].into());

        // Drawables are drawn from their top-left corner.
        let offset = self.frames as f32 / 10.0;
        let dest_point = glam::Vec2::new(offset, offset);
        graphics::draw(ctx, &self.text, (dest_point,))?;
        graphics::present(ctx)?;

        self.frames += 1;
        if (self.frames % 100) == 0 {
            println!("FPS: {}", ggez::timer::fps(ctx));
        }

        Ok(())
    }
}

// Now our main function, which does three things:
//
// * First, create a new `ggez::ContextBuilder`
// object which contains configuration info on things such
// as screen resolution and window title.
// * Second, create a `ggez::game::Game` object which will
// do the work of creating our MainState and running our game.
// * Then, just call `game.run()` which runs the `Game` mainloop.
pub fn main() -> GameResult {
    // We add the CARGO_MANIFEST_DIR/resources to the resource paths
    // so that ggez will look in our cargo project directory for files.
    let resource_dir = if let Ok(manifest_dir) = env::var("CARGO_MANIFEST_DIR") {
        let mut path = path::PathBuf::from(manifest_dir);
        path.push("resources");
        path
    } else {
        path::PathBuf::from("./resources")
    };

    let cb = ggez::ContextBuilder::new("helloworld", "ggez").add_resource_path(resource_dir);
    let (mut ctx, event_loop) = cb.build()?;

    let state = MainState::new(&mut ctx)?;
    event::run(ctx, event_loop, state)
}<|MERGE_RESOLUTION|>--- conflicted
+++ resolved
@@ -1,11 +1,8 @@
 //! Basic hello world example.
 
-<<<<<<< HEAD
-=======
 use ggez;
 use glam; // Requires feature "mint"
 
->>>>>>> 38323f04
 use ggez::event;
 use ggez::graphics;
 use ggez::{Context, GameResult};
