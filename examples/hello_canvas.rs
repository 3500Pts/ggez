//! Basic hello world example, drawing
//! to a canvas.

use ggez::event;
use ggez::graphics::{self, Color};
use ggez::{Context, GameResult};
use glam::*;
use std::env;
use std::path;

struct MainState {
    canvas_image: graphics::ScreenImage,
    frames: usize,
    draw_with_canvas: bool,
}

impl MainState {
    fn new(ctx: &mut Context) -> GameResult<MainState> {
        // The ttf file will be in your resources directory. Later, we
        // will mount that directory so we can omit it in the path here.
        ctx.gfx.add_font(
            "LiberationMono",
            graphics::FontData::from_path(&ctx.filesystem, "/LiberationMono-Regular.ttf")?,
        );
        let canvas_image = graphics::ScreenImage::new(&ctx.gfx, None, 1., 1., 1);

        let s = MainState {
            canvas_image,
            draw_with_canvas: false,
            frames: 0,
        };
        Ok(s)
    }
}

impl event::EventHandler<ggez::GameError> for MainState {
    fn update(&mut self, _ctx: &mut Context) -> GameResult {
        Ok(())
    }

    fn draw(&mut self, ctx: &mut Context) -> GameResult {
        let dest_point = Vec2::new(10.0, 10.0);

        let text = graphics::Text::new()
            .font("LiberationMono")
            .text("Hello, world!")
            .size(48.);

        if self.draw_with_canvas {
            println!("Drawing with canvas");
            let canvas_image = self.canvas_image.image(&ctx.gfx);
            let mut canvas = graphics::Canvas::from_image(
                &ctx.gfx,
                canvas_image.clone(),
                graphics::Color::from((255, 255, 255, 128)),
            );

            canvas.draw_text(
                &[text.color(Color::from((0, 0, 0, 255)))],
                dest_point - vec2(15., 15.),
                0.0,
                graphics::TextLayout::tl_single_line(),
                0,
            );
            canvas.finish(&mut ctx.gfx)?;

            let mut canvas = graphics::Canvas::from_frame(&ctx.gfx, Color::from((64, 0, 0, 0)));
            canvas.draw(
                canvas_image.clone(),
                graphics::DrawParam::new().color(Color::from((255, 255, 255, 128))),
            );
            canvas.finish(&mut ctx.gfx)?;
        } else {
            println!("Drawing without canvas");
            let mut canvas =
                graphics::Canvas::from_frame(&ctx.gfx, Color::from([0.25, 0.0, 0.0, 1.0]));

            canvas.draw_text(
                &[text.color(Color::from((192, 128, 64, 255)))],
                dest_point,
                0.0,
                graphics::TextLayout::tl_single_line(),
                0,
            );

            canvas.finish(&mut ctx.gfx)?;
        }

        self.frames += 1;
        if (self.frames % 100) == 0 {
<<<<<<< HEAD
            println!("FPS: {}", ctx.timer.fps());
=======
            println!("FPS: {}", ctx.time.fps());
>>>>>>> 8e9c1dda
        }

        Ok(())
    }

    fn key_down_event(
        &mut self,
        _ctx: &mut Context,
        _keycode: ggez::event::KeyCode,
        _keymod: ggez::event::KeyMods,
        repeat: bool,
    ) -> GameResult {
        if !repeat {
            self.draw_with_canvas = !self.draw_with_canvas;
            println!("Canvas on: {}", self.draw_with_canvas);
        }
        Ok(())
    }
}

pub fn main() -> GameResult {
    let resource_dir = if let Ok(manifest_dir) = env::var("CARGO_MANIFEST_DIR") {
        let mut path = path::PathBuf::from(manifest_dir);
        path.push("resources");
        path
    } else {
        path::PathBuf::from("./resources")
    };

    let cb = ggez::ContextBuilder::new("hello_canvas", "ggez").add_resource_path(resource_dir);
    let (mut ctx, event_loop) = cb.build()?;

    let state = MainState::new(&mut ctx)?;
    event::run(ctx, event_loop, state)
}<|MERGE_RESOLUTION|>--- conflicted
+++ resolved
@@ -20,7 +20,7 @@
         // will mount that directory so we can omit it in the path here.
         ctx.gfx.add_font(
             "LiberationMono",
-            graphics::FontData::from_path(&ctx.filesystem, "/LiberationMono-Regular.ttf")?,
+            graphics::FontData::from_path(&ctx.fs, "/LiberationMono-Regular.ttf")?,
         );
         let canvas_image = graphics::ScreenImage::new(&ctx.gfx, None, 1., 1., 1);
 
@@ -88,11 +88,7 @@
 
         self.frames += 1;
         if (self.frames % 100) == 0 {
-<<<<<<< HEAD
-            println!("FPS: {}", ctx.timer.fps());
-=======
             println!("FPS: {}", ctx.time.fps());
->>>>>>> 8e9c1dda
         }
 
         Ok(())
