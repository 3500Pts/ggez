--- conflicted
+++ resolved
@@ -75,7 +75,7 @@
         // This loads a new TrueType font into the context named "Fancy font".
         ctx.gfx.add_font(
             "Fancy font",
-            graphics::FontData::from_path(&ctx.filesystem, "/Tangerine_Regular.ttf")?,
+            graphics::FontData::from_path(&ctx.fs, "/Tangerine_Regular.ttf")?,
         );
 
         text.push(
@@ -164,11 +164,7 @@
 impl event::EventHandler<ggez::GameError> for App {
     fn update(&mut self, ctx: &mut Context) -> GameResult {
         const DESIRED_FPS: u32 = 60;
-<<<<<<< HEAD
-        while ctx.timer.check_update_time(DESIRED_FPS) {}
-=======
         while ctx.time.check_update_time(DESIRED_FPS) {}
->>>>>>> 8e9c1dda
         Ok(())
     }
 
@@ -178,8 +174,7 @@
         // `Text` can be used in "immediate mode", but it's slightly less efficient
         // in most cases, and horrifically less efficient in a few select ones
         // (using `.width()` or `.height()`, for example).
-<<<<<<< HEAD
-        let fps = ctx.timer.fps();
+        let fps = ctx.time.fps();
         let fps_display = Text::new()
             .text(format!("FPS: {}", fps))
             .color(Color::WHITE);
@@ -190,12 +185,6 @@
             TextLayout::tl_single_line(),
             0,
         );
-=======
-        let fps = ctx.time.fps();
-        let fps_display = Text::new(format!("FPS: {}", fps));
-        // When drawing through these calls, `DrawParam` will work as they are documented.
-        graphics::draw(ctx, &fps_display, (Vec2::new(200.0, 0.0), Color::WHITE))?;
->>>>>>> 8e9c1dda
 
         let mut height = 0.0;
         for text in self.texts.values() {
