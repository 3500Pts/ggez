use std::io::Read;
use std::path;

use gfx;
use image;

use crate::context::{Context, DebugId};
use crate::error::GameError;
use crate::error::GameResult;
use crate::filesystem;
use crate::graphics::shader::*;
use crate::graphics::*;

/// Generic in-GPU-memory image data available to be drawn on the screen.
<<<<<<< HEAD
#[derive(Clone, PartialEq)]
pub struct ImageGeneric<R>
=======
/// You probably just want to look at the `Image` type.
#[derive(Clone, PartialEq)]
pub struct ImageGeneric<B>
>>>>>>> d455fd1e
where
    B: BackendSpec,
{
    // TODO: Rename to shader_view or such.
    pub(crate) texture: gfx::handle::RawShaderResourceView<B::Resources>,
    pub(crate) texture_handle: gfx::handle::RawTexture<B::Resources>,
    pub(crate) sampler_info: gfx::texture::SamplerInfo,
    pub(crate) blend_mode: Option<BlendMode>,
    pub(crate) width: u16,
    pub(crate) height: u16,

    pub(crate) debug_id: DebugId,
}

impl<B> ImageGeneric<B>
where
    B: BackendSpec,
{
    /// A helper function that just takes a factory directly so we can make an image
    /// without needing the full context object, so we can create an Image while still
    /// creating the GraphicsContext.
    pub(crate) fn make_raw(
        factory: &mut <B as BackendSpec>::Factory,
        sampler_info: &texture::SamplerInfo,
        width: u16,
        height: u16,
        rgba: &[u8],
        color_format: gfx::format::Format,
        debug_id: DebugId,
    ) -> GameResult<Self> {
        if width == 0 || height == 0 {
            let msg = format!(
                "Tried to create a texture of size {}x{}, each dimension must
                be >0",
                width, height
            );
            return Err(GameError::ResourceLoadError(msg));
        }
        // Check for overflow, which might happen on 32-bit systems.
        // Textures can be max u16*u16, pixels, but then have 4 bytes per pixel.
        let uwidth = width as usize;
        let uheight = height as usize;
        let expected_bytes = uwidth
            .checked_mul(uheight)
            .and_then(|size| size.checked_mul(4))
            .ok_or_else(|| {
                let msg = format!(
                    "Integer overflow in Image::make_raw, image size: {} {}",
                    uwidth, uheight
                );
                GameError::ResourceLoadError(msg)
            })?;
        if expected_bytes != rgba.len() {
            let msg = format!(
                "Tried to create a texture of size {}x{}, but gave {} bytes of data (expected {})",
                width,
                height,
                rgba.len(),
                expected_bytes
            );
            return Err(GameError::ResourceLoadError(msg));
        }
        let kind = gfx::texture::Kind::D2(width, height, gfx::texture::AaMode::Single);
        use gfx::memory::Bind;
        let gfx::format::Format(surface_format, channel_type) = color_format;
        let texinfo = gfx::texture::Info {
            kind,
            levels: 1,
            format: surface_format,
            bind: Bind::SHADER_RESOURCE
                | Bind::RENDER_TARGET
                | Bind::TRANSFER_SRC
                | Bind::TRANSFER_DST,
            usage: gfx::memory::Usage::Dynamic,
        };
        let raw_tex = factory.create_texture_raw(
            texinfo,
            Some(channel_type),
            Some((&[rgba], gfx::texture::Mipmap::Provided)),
        )?;
        let resource_desc = gfx::texture::ResourceDesc {
            channel: channel_type,
            layer: None,
            min: 0,
            max: raw_tex.get_info().levels - 1,
            swizzle: gfx::format::Swizzle::new(),
        };
        let raw_view = factory.view_texture_as_shader_resource_raw(&raw_tex, resource_desc)?;
        Ok(Self {
            texture: raw_view,
            texture_handle: raw_tex,
            sampler_info: *sampler_info,
            blend_mode: None,
            width,
            height,
            debug_id,
        })
    }
}

/// In-GPU-memory image data available to be drawn on the screen,
/// using the OpenGL backend.
///
/// Under the hood this is just an `Arc`'ed texture handle and
/// some metadata, so cloning it is fairly cheap; it doesn't
/// make another copy of the underlying image data.
pub type Image = ImageGeneric<GlBackendSpec>;

/// The supported formats for saving an image.
#[derive(Debug, Copy, Clone, PartialEq, Eq)]
pub enum ImageFormat {
    /// .png image format (defaults to RGBA with 8-bit channels.)
    Png,
}

impl Image {
    /// Load a new image from the file at the given path. The documentation for the
    /// [`filesystem`](../filesystem/index.html) module explains how the path must be specified.
    pub fn new<P: AsRef<path::Path>>(context: &mut Context, path: P) -> GameResult<Self> {
        let img = {
            let mut buf = Vec::new();
            let mut reader = context.filesystem.open(path)?;
            let _ = reader.read_to_end(&mut buf)?;
            image::load_from_memory(&buf)?.to_rgba()
        };
        let (width, height) = img.dimensions();
        Self::from_rgba8(context, width as u16, height as u16, &img)
    }

    /// Creates a new `Image` from the given buffer of `u8` RGBA values.
    ///
    /// The pixel layout is row-major.  That is,
    /// the first 4 `u8` values make the top-left pixel in the `Image`, the
    /// next 4 make the next pixel in the same row, and so on to the end of
    /// the row.  The next `width * 4` values make up the second row, and so
    /// on.
    pub fn from_rgba8(
        context: &mut Context,
        width: u16,
        height: u16,
        rgba: &[u8],
    ) -> GameResult<Self> {
        let debug_id = DebugId::get(context);
        let color_format = context.gfx_context.color_format();
        Self::make_raw(
            &mut *context.gfx_context.factory,
            &context.gfx_context.default_sampler_info,
            width,
            height,
            rgba,
            color_format,
            debug_id,
        )
    }

    /// Dumps the `Image`'s data to a `Vec` of `u8` RGBA values.
    pub fn to_rgba8(&self, ctx: &mut Context) -> GameResult<Vec<u8>> {
        use gfx::memory::Typed;
        use gfx::traits::FactoryExt;

        let gfx = &mut ctx.gfx_context;
        let w = self.width;
        let h = self.height;

        // Note: In the GFX example, the download buffer is created ahead of time
        // and updated on screen resize events. This may be preferable, but then
        // the buffer also needs to be updated when we switch to/from a canvas.
        // Unsure of the performance impact of creating this as it is needed.
        // Probably okay for now though, since this probably won't be a super
        // common operation.
        let dl_buffer = gfx
            .factory
            .create_download_buffer::<[u8; 4]>(w as usize * h as usize)?;

        let factory = &mut *gfx.factory;
        let mut local_encoder = GlBackendSpec::encoder(factory);

        local_encoder.copy_texture_to_buffer_raw(
            &self.texture_handle,
            None,
            gfx::texture::RawImageInfo {
                xoffset: 0,
                yoffset: 0,
                zoffset: 0,
                width: w as u16,
                height: h as u16,
                depth: 0,
                format: gfx.color_format(),
                mipmap: 0,
            },
            dl_buffer.raw(),
            0,
        )?;
        local_encoder.flush(&mut *gfx.device);

        let reader = gfx.factory.read_mapping(&dl_buffer)?;

        // intermediary buffer to avoid casting
        // and also to reverse the order in which we pass the rows
        // so the screenshot isn't upside-down
        let mut data = Vec::with_capacity(self.width as usize * self.height as usize * 4);
        for row in reader.chunks(w as usize).rev() {
            // TODO: Test if we can just do row.flatten() here?
            // data.extend(row.iter().flatten());
            for pixel in row.iter() {
                data.extend(pixel);
            }
        }
        Ok(data)
    }

    /// Encode the `Image` to the given file format and
    /// write it out to the given path.
    ///
    /// See the [`filesystem`](../filesystem/index.html) module docs for where exactly
    /// the file will end up.
    pub fn encode<P: AsRef<path::Path>>(
        &self,
        ctx: &mut Context,
        format: ImageFormat,
        path: P,
    ) -> GameResult {
        use std::io;
        let data = self.to_rgba8(ctx)?;
        let f = filesystem::create(ctx, path)?;
        let writer = &mut io::BufWriter::new(f);
        let color_format = image::ColorType::RGBA(8);
        match format {
            ImageFormat::Png => image::png::PNGEncoder::new(writer)
                .encode(
                    &data,
                    u32::from(self.width),
                    u32::from(self.height),
                    color_format,
                )
                .map_err(|e| e.into()),
        }
    }

    /// A little helper function that creates a new Image that is just
    /// a solid square of the given size and color.  Mainly useful for
    /// debugging.
    pub fn solid(context: &mut Context, size: u16, color: Color) -> GameResult<Self> {
        let (r, g, b, a) = color.into();
        let pixel_array: [u8; 4] = [r, g, b, a];
        let size_squared = size as usize * size as usize;
        let mut buffer = Vec::with_capacity(size_squared);
        for _i in 0..size_squared {
            buffer.extend(&pixel_array[..]);
        }
        Image::from_rgba8(context, size, size, &buffer)
    }

    /// Return the width of the image.
    pub fn width(&self) -> u16 {
        self.width
    }

    /// Return the height of the image.
    pub fn height(&self) -> u16 {
        self.height
    }

    /// Get the filter mode for the image.
    pub fn filter(&self) -> FilterMode {
        self.sampler_info.filter.into()
    }

    /// Set the filter mode for the image.
    pub fn set_filter(&mut self, mode: FilterMode) {
        self.sampler_info.filter = mode.into();
    }

    /// Returns the dimensions of the image.
    pub fn dimensions(&self) -> Rect {
        Rect::new(0.0, 0.0, self.width() as f32, self.height() as f32)
    }

    /// Gets the `Image`'s `WrapMode` along the X and Y axes.
    pub fn wrap(&self) -> (WrapMode, WrapMode) {
        (self.sampler_info.wrap_mode.0, self.sampler_info.wrap_mode.1)
    }

    /// Sets the `Image`'s `WrapMode` along the X and Y axes.
    pub fn set_wrap(&mut self, wrap_x: WrapMode, wrap_y: WrapMode) {
        self.sampler_info.wrap_mode.0 = wrap_x;
        self.sampler_info.wrap_mode.1 = wrap_y;
    }
}

impl fmt::Debug for Image {
    fn fmt(&self, f: &mut fmt::Formatter) -> fmt::Result {
        write!(
            f,
            "<Image: {}x{}, {:p}, texture address {:p}, sampler: {:?}>",
            self.width(),
            self.height(),
            self,
            &self.texture,
            &self.sampler_info
        )
    }
}

impl Drawable for Image {
    fn draw<D>(&self, ctx: &mut Context, param: D) -> GameResult
    where
        D: Into<DrawParam>,
    {
        let param = param.into();
        self.debug_id.assert(ctx);

        let gfx = &mut ctx.gfx_context;
        let src_width = param.src.w;
        let src_height = param.src.h;
        // We have to mess with the scale to make everything
        // be its-unit-size-in-pixels.
        use nalgebra;
        let real_scale = nalgebra::Vector2::new(
            param.scale.x * src_width * f32::from(self.width),
            param.scale.y * src_height * f32::from(self.height),
        );

        let mut new_param = param;
        new_param.scale = real_scale;

        gfx.update_instance_properties(new_param.into())?;
        let sampler = gfx
            .samplers
            .get_or_insert(self.sampler_info, gfx.factory.as_mut());
        gfx.data.vbuf = gfx.quad_vertex_buffer.clone();
        let typed_thingy = gfx
            .backend_spec
            .raw_to_typed_shader_resource(self.texture.clone());
        gfx.data.tex = (typed_thingy, sampler);
        let previous_mode: Option<BlendMode> = if let Some(mode) = self.blend_mode {
            let current_mode = gfx.blend_mode();
            if current_mode != mode {
                gfx.set_blend_mode(mode)?;
                Some(current_mode)
            } else {
                None
            }
        } else {
            None
        };

        gfx.draw(None)?;
        if let Some(mode) = previous_mode {
            gfx.set_blend_mode(mode)?;
        }
        Ok(())
    }

    fn set_blend_mode(&mut self, mode: Option<BlendMode>) {
        self.blend_mode = mode;
    }

    fn blend_mode(&self) -> Option<BlendMode> {
        self.blend_mode
    }
}

#[cfg(test)]
mod tests {
    use super::*;
    use crate::ContextBuilder;
    #[test]
    fn test_invalid_image_size() {
        let (ctx, _) = &mut ContextBuilder::new("unittest", "unittest").build().unwrap();
        let _i = assert!(Image::from_rgba8(ctx, 0, 0, &vec![]).is_err());
        let _i = assert!(Image::from_rgba8(ctx, 3432, 432, &vec![]).is_err());
        let _i = Image::from_rgba8(ctx, 2, 2, &vec![99; 16]).unwrap();
    }
}<|MERGE_RESOLUTION|>--- conflicted
+++ resolved
@@ -12,14 +12,9 @@
 use crate::graphics::*;
 
 /// Generic in-GPU-memory image data available to be drawn on the screen.
-<<<<<<< HEAD
-#[derive(Clone, PartialEq)]
-pub struct ImageGeneric<R>
-=======
 /// You probably just want to look at the `Image` type.
 #[derive(Clone, PartialEq)]
 pub struct ImageGeneric<B>
->>>>>>> d455fd1e
 where
     B: BackendSpec,
 {
