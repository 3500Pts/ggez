--- conflicted
+++ resolved
@@ -147,17 +147,12 @@
         )
     }
 
-<<<<<<< HEAD
-    /// Create a new [Canvas] that renders to the default frame image.
-    pub fn from_frame(gfx: &'a mut GraphicsContext, load_op: impl Into<CanvasLoadOp>) -> Self {
-        assert!(gfx.fcx.is_some(), "starting Canvas outside of frame");
-
+    /// Create a new [Canvas] that renders directly to the window surface.
+    pub fn from_frame(
+        gfx: &'a mut GraphicsContext,
+        load_op: impl Into<CanvasLoadOp>,
+    ) -> GameResult<Self> {
         Self::new(gfx, 1, gfx.surface_format, |cmd, frame| {
-=======
-    /// Create a new [Canvas] that renders directly to the window surface.
-    pub fn from_frame(gfx: &'a mut GraphicsContext, load_op: CanvasLoadOp) -> GameResult<Self> {
-        Self::new(gfx, 1, gfx.surface_format, |cmd, view| {
->>>>>>> 569a660d
             cmd.begin_render_pass(&wgpu::RenderPassDescriptor {
                 label: None,
                 color_attachments: &[wgpu::RenderPassColorAttachment {
@@ -180,14 +175,7 @@
         gfx: &'a mut GraphicsContext,
         samples: u32,
         format: wgpu::TextureFormat,
-<<<<<<< HEAD
         create_pass: impl FnOnce(&'a mut wgpu::CommandEncoder, &'a Image) -> wgpu::RenderPass<'a>,
-    ) -> Self {
-=======
-        create_pass: impl FnOnce(
-            &'a mut wgpu::CommandEncoder,
-            &'a wgpu::TextureView,
-        ) -> wgpu::RenderPass<'a>,
     ) -> GameResult<Self> {
         if gfx.fcx.is_none() {
             return Err(GameError::RenderError(String::from(
@@ -195,7 +183,6 @@
             )));
         }
 
->>>>>>> 569a660d
         let device = &gfx.device;
         let queue = &gfx.queue;
         let bind_group_cache = &mut gfx.bind_group_cache;
