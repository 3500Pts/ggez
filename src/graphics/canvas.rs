//! I guess these docs will never appear since we re-export the canvas
//! module from graphics...
use gfx::format::Swizzle;
use gfx::handle::RawRenderTargetView;
use gfx::memory::{Bind, Usage};
use gfx::texture::{AaMode, Kind};
use gfx::Factory;

use crate::conf;
use crate::context::DebugId;
use crate::error::*;
use crate::graphics::*;
use crate::Context;

/// A generic canvas independent of graphics backend. This type should probably
<<<<<<< HEAD
/// never be used directly; use [`ggez::graphics::Canvas`](type.Canvas.html) instead.
=======
/// never be used directly; use [`graphics::Canvas`](type.Canvas.html) instead.
>>>>>>> d455fd1e
#[derive(Debug)]
pub struct CanvasGeneric<Spec>
where
    Spec: BackendSpec,
{
    target: RawRenderTargetView<Spec::Resources>,
    image: Image,
    debug_id: DebugId,
}

/// A canvas that can be rendered to instead of the screen (sometimes referred
/// to as "render target" or "render to texture"). Set the canvas with the
<<<<<<< HEAD
/// [`ggez::graphics::set_canvas()`](fn.set_canvas.html) function, and then anything you
/// draw will be drawn to the canvas instead of the screen.
/// Resume drawing to the screen by calling `ggez::graphics::set_canvas(None)`.
///
/// **This is not an optimization tool.**  You may be tempted to say "I'll draw a scene
/// to a `Canvas` and then just draw the single `Canvas` each frame."  This is technically
/// possible but makes life much harder than it needs to be (especially since the current
/// implementation of `Canvas` has a number of [hard-to-squash bugs](https://github.com/ggez/ggez/issues?utf8=%E2%9C%93&q=is%3Aissue+canvas+).)
/// If you want to draw things maximally efficiently, use `SpriteBatch`.
///
/// A `Canvas` allows creating render targets to be used instead of
/// the screen.  This allows graphics to be rendered to images off-screen
/// in order to do things like saving to an image file or creating cool effects
/// by using shaders that render to an image.
/// If you just want to draw multiple things efficiently, look at [`SpriteBatch`](struct.SpriteBatch.html).
=======
/// [`graphics::set_canvas()`](fn.set_canvas.html) function, and then anything you
/// draw will be drawn to the canvas instead of the screen.
///
/// Resume drawing to the screen by calling `graphics::set_canvas(None)`.
///
/// A `Canvas` allows graphics to be rendered to images off-screen
/// in order to do things like saving to an image file or creating cool effects
/// by using shaders that render to an image.
/// If you just want to draw multiple things efficiently, look at
/// [`SpriteBatch`](spritebatch/struct.Spritebatch.html).
>>>>>>> d455fd1e
pub type Canvas = CanvasGeneric<GlBackendSpec>;

impl Canvas {
    /// Create a new `Canvas` with the given size and number of samples.
    pub fn new(
        ctx: &mut Context,
        width: u16,
        height: u16,
        samples: conf::NumSamples,
    ) -> GameResult<Canvas> {
        let debug_id = DebugId::get(ctx);
        let aa = match samples {
            conf::NumSamples::One => AaMode::Single,
            s => AaMode::Multi(s as u8),
        };
        let kind = Kind::D2(width, height, aa);
        let levels = 1;
        let color_format = ctx.gfx_context.color_format();
        let factory = &mut ctx.gfx_context.factory;
        let texture_create_info = gfx::texture::Info {
            kind,
            levels,
            format: color_format.0,
            bind: Bind::SHADER_RESOURCE | Bind::RENDER_TARGET | Bind::TRANSFER_SRC,
            usage: Usage::Data,
        };
        let tex = factory.create_texture_raw(texture_create_info, Some(color_format.1), None)?;
        let resource_desc = gfx::texture::ResourceDesc {
            channel: color_format.1,
            layer: None,
            min: 0,
            max: levels - 1,
            swizzle: Swizzle::new(),
        };
        let resource = factory.view_texture_as_shader_resource_raw(&tex, resource_desc)?;
        let render_desc = gfx::texture::RenderDesc {
            channel: color_format.1,
            level: 0,
            layer: None,
        };
        let target = factory.view_texture_as_render_target_raw(&tex, render_desc)?;
        Ok(Canvas {
            target,
            image: Image {
                texture: resource,
                texture_handle: tex,
                sampler_info: ctx.gfx_context.default_sampler_info,
                blend_mode: None,
                width,
                height,
                debug_id,
            },
            debug_id,
        })
    }

    /// Create a new `Canvas` with the current window dimensions.
    pub fn with_window_size(ctx: &mut Context) -> GameResult<Canvas> {
        use crate::graphics;
        let (w, h) = graphics::drawable_size(ctx);
        // Default to no multisampling
        // TODO: Use winit's into() to translate f64's more accurately
        // ...where the heck IS winit's into()?  wth was I referring to?
        Canvas::new(ctx, w as u16, h as u16, conf::NumSamples::One)
    }

<<<<<<< HEAD
    /// Gets the backend [`Image`](type.Image.html) that is being rendered to.
    pub fn get_image(&self) -> &Image {
        &self.image
    }

    /// Destroys the Canvas and returns the [`Image`](type.Image.html) it contains.
=======
    /// Gets the backend `Image` that is being rendered to.
    pub fn image(&self) -> &Image {
        &self.image
    }

    /// Destroys the `Canvas` and returns the `Image` it contains.
>>>>>>> d455fd1e
    pub fn into_inner(self) -> Image {
        // TODO: This texture is created with different settings
        // than the default; does that matter?
        self.image
    }
}

impl Drawable for Canvas {
    fn draw<D>(&self, ctx: &mut Context, param: D) -> GameResult
    where
        D: Into<DrawParam>,
    {
        let param = param.into();
        self.debug_id.assert(ctx);
        // Gotta flip the image on the Y axis here
        // to account for OpenGL's origin being at the bottom-left.
        let mut flipped_param = param;
        flipped_param.scale.y *= -1.0;
        flipped_param.dest.y += self.image.height() as f32 * param.scale.y;
        self.image.draw(ctx, flipped_param)?;
        Ok(())
    }
    fn set_blend_mode(&mut self, mode: Option<BlendMode>) {
        self.image.blend_mode = mode;
    }
    fn blend_mode(&self) -> Option<BlendMode> {
        self.image.blend_mode
    }
}

/// Set the `Canvas` to render to. Specifying `Option::None` will cause all
/// rendering to be done directly to the screen.
pub fn set_canvas(ctx: &mut Context, target: Option<&Canvas>) {
    match target {
        Some(surface) => {
            surface.debug_id.assert(ctx);
            ctx.gfx_context.data.out = surface.target.clone();
        }
        None => {
            ctx.gfx_context.data.out = ctx.gfx_context.screen_render_target.clone();
        }
    };
}<|MERGE_RESOLUTION|>--- conflicted
+++ resolved
@@ -13,11 +13,7 @@
 use crate::Context;
 
 /// A generic canvas independent of graphics backend. This type should probably
-<<<<<<< HEAD
-/// never be used directly; use [`ggez::graphics::Canvas`](type.Canvas.html) instead.
-=======
 /// never be used directly; use [`graphics::Canvas`](type.Canvas.html) instead.
->>>>>>> d455fd1e
 #[derive(Debug)]
 pub struct CanvasGeneric<Spec>
 where
@@ -30,23 +26,6 @@
 
 /// A canvas that can be rendered to instead of the screen (sometimes referred
 /// to as "render target" or "render to texture"). Set the canvas with the
-<<<<<<< HEAD
-/// [`ggez::graphics::set_canvas()`](fn.set_canvas.html) function, and then anything you
-/// draw will be drawn to the canvas instead of the screen.
-/// Resume drawing to the screen by calling `ggez::graphics::set_canvas(None)`.
-///
-/// **This is not an optimization tool.**  You may be tempted to say "I'll draw a scene
-/// to a `Canvas` and then just draw the single `Canvas` each frame."  This is technically
-/// possible but makes life much harder than it needs to be (especially since the current
-/// implementation of `Canvas` has a number of [hard-to-squash bugs](https://github.com/ggez/ggez/issues?utf8=%E2%9C%93&q=is%3Aissue+canvas+).)
-/// If you want to draw things maximally efficiently, use `SpriteBatch`.
-///
-/// A `Canvas` allows creating render targets to be used instead of
-/// the screen.  This allows graphics to be rendered to images off-screen
-/// in order to do things like saving to an image file or creating cool effects
-/// by using shaders that render to an image.
-/// If you just want to draw multiple things efficiently, look at [`SpriteBatch`](struct.SpriteBatch.html).
-=======
 /// [`graphics::set_canvas()`](fn.set_canvas.html) function, and then anything you
 /// draw will be drawn to the canvas instead of the screen.
 ///
@@ -57,7 +36,6 @@
 /// by using shaders that render to an image.
 /// If you just want to draw multiple things efficiently, look at
 /// [`SpriteBatch`](spritebatch/struct.Spritebatch.html).
->>>>>>> d455fd1e
 pub type Canvas = CanvasGeneric<GlBackendSpec>;
 
 impl Canvas {
@@ -124,21 +102,12 @@
         Canvas::new(ctx, w as u16, h as u16, conf::NumSamples::One)
     }
 
-<<<<<<< HEAD
-    /// Gets the backend [`Image`](type.Image.html) that is being rendered to.
-    pub fn get_image(&self) -> &Image {
-        &self.image
-    }
-
-    /// Destroys the Canvas and returns the [`Image`](type.Image.html) it contains.
-=======
     /// Gets the backend `Image` that is being rendered to.
     pub fn image(&self) -> &Image {
         &self.image
     }
 
     /// Destroys the `Canvas` and returns the `Image` it contains.
->>>>>>> d455fd1e
     pub fn into_inner(self) -> Image {
         // TODO: This texture is created with different settings
         // than the default; does that matter?
