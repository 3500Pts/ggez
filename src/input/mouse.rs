//! Mouse utility functions.

<<<<<<< HEAD
use crate::{error::GameError, error::GameResult, graphics::Point2};
use std::collections::HashMap;
=======
use crate::context::Context;
use crate::error::GameError;
use crate::error::GameResult;
use crate::graphics;
use crate::graphics::Point2;
use std::collections::HashSet;
>>>>>>> 3d3cd385
use winit::dpi;

use crate::graphics::context::GraphicsContext;
pub use winit::event::MouseButton;
pub use winit::window::CursorIcon;

/// Stores state information for the mouse.
#[derive(Clone, Debug)]
pub struct MouseContext {
    last_position: Point2,
    last_delta: Point2,
    delta: Point2,
    buttons_pressed: HashSet<MouseButton>,
    cursor_type: CursorIcon,
    cursor_grabbed: bool,
    cursor_hidden: bool,
    previous_buttons_pressed: HashSet<MouseButton>,
}

impl MouseContext {
    pub(crate) fn new() -> Self {
        Self {
            last_position: Point2::ZERO,
            last_delta: Point2::ZERO,
            delta: Point2::ZERO,
            cursor_type: CursorIcon::Default,
            buttons_pressed: HashSet::new(),
            cursor_grabbed: false,
            cursor_hidden: false,
            previous_buttons_pressed: HashSet::new(),
        }
    }

    pub(crate) fn set_last_position(&mut self, p: Point2) {
        self.last_position = p;
    }

    pub(crate) fn set_last_delta(&mut self, p: Point2) {
        self.last_delta = p;
    }

    /// Resets the value returned by [`mouse::delta`](fn.delta.html) to zero.
    /// You shouldn't need to call this, except when you're running your own event loop.
    /// In this case call it right at the end, after `draw` and `update` have finished.
    pub fn reset_delta(&mut self) {
        self.delta = Point2::ZERO;
    }

    pub(crate) fn set_delta(&mut self, p: Point2) {
        self.delta = p;
    }

    pub(crate) fn set_button(&mut self, button: MouseButton, pressed: bool) {
        if pressed {
            let _ = self.buttons_pressed.insert(button);
        } else {
            let _ = self.buttons_pressed.remove(&button);
        }
    }

<<<<<<< HEAD
    /// Returns the current mouse cursor type of the window.
    pub fn cursor_type(&self) -> CursorIcon {
        self.cursor_type
=======
    fn button_pressed(&self, button: MouseButton) -> bool {
        self.buttons_pressed.contains(&button)
    }

    pub(crate) fn button_just_pressed(&self, button: MouseButton) -> bool {
        self.buttons_pressed.contains(&button) && !self.previous_buttons_pressed.contains(&button)
    }

    pub(crate) fn button_just_released(&self, button: MouseButton) -> bool {
        !self.buttons_pressed.contains(&button) && self.previous_buttons_pressed.contains(&button)
    }

    /// Copies the current state of the mouse buttons into the context. If you are writing your own event loop
    /// you need to call this at the end of every update in order to use the functions `is_button_just_pressed`
    /// and `is_button_just_released`. Otherwise this is handled for you.
    pub fn save_mouse_state(&mut self) {
        self.previous_buttons_pressed = self.buttons_pressed.clone();
>>>>>>> 3d3cd385
    }

    /// Modifies the mouse cursor type of the window.
    pub fn set_cursor_type(&mut self, gfx: &mut GraphicsContext, cursor_type: CursorIcon) {
        self.cursor_type = cursor_type;
        gfx.window.set_cursor_icon(cursor_type);
    }

    /// Get whether or not the mouse is grabbed (confined to the window).
    pub fn cursor_grabbed(&self) -> bool {
        self.cursor_grabbed
    }

    /// Set whether or not the mouse is grabbed (confined to the window).
    pub fn set_cursor_grabbed(
        &mut self,
        gfx: &mut GraphicsContext,
        grabbed: bool,
    ) -> GameResult<()> {
        self.cursor_grabbed = grabbed;
        gfx.window
            .set_cursor_grab(grabbed)
            .map_err(|e| GameError::WindowError(e.to_string()))
    }

    /// Return whether or not the mouse is hidden (invisible).
    pub fn cursor_hidden(&self) -> bool {
        self.cursor_hidden
    }

    /// Set whether or not the mouse is hidden (invisible).
    pub fn set_cursor_hidden(&mut self, gfx: &mut GraphicsContext, hidden: bool) {
        self.cursor_hidden = hidden;
        gfx.window.set_cursor_visible(!hidden);
    }

    /// Get the current position of the mouse cursor, in pixels.
    /// Complement to [`set_position()`](fn.set_position.html).
    /// Uses strictly window-only coordinates.
    pub fn position(&self) -> mint::Point2<f32> {
        self.last_position.into()
    }

    /// Set the current position of the mouse cursor, in pixels.
    /// Uses strictly window-only coordinates.
    pub fn set_position(
        &mut self,
        gfx: &mut GraphicsContext,
        point: impl Into<mint::Point2<f32>>,
    ) -> GameResult<()> {
        let point = point.into();
        self.last_position = point.into();
        gfx.window
            .set_cursor_position(dpi::LogicalPosition {
                x: f64::from(point.x),
                y: f64::from(point.y),
            })
            .map_err(|_| GameError::WindowError("Couldn't set mouse cursor position!".to_owned()))
    }

    /// Get the distance the cursor was moved during the current frame, in pixels.
    pub fn delta(&self) -> mint::Point2<f32> {
        self.delta.into()
    }

    /// Get the distance the cursor was moved between the latest two mouse_motion_events.
    pub fn last_delta(&self) -> mint::Point2<f32> {
        self.last_delta.into()
    }

    /// Returns whether or not the given mouse button is pressed.
    pub fn button_pressed(&self, button: MouseButton) -> bool {
        *(self.buttons_pressed.get(&button).unwrap_or(&false))
    }
}

<<<<<<< HEAD
impl Default for MouseContext {
    fn default() -> Self {
        Self::new()
    }
=======
/// Returns whether or not the given mouse button is pressed.
pub fn button_pressed(ctx: &Context, button: MouseButton) -> bool {
    ctx.mouse_context.button_pressed(button)
}

/// Returns whether or not the given mouse button has been pressed this frame.
pub fn button_just_pressed(ctx: &Context, button: MouseButton) -> bool {
    ctx.mouse_context.button_just_pressed(button)
}

/// Returns whether or not the given mouse button has been released this frame.
pub fn button_just_released(ctx: &Context, button: MouseButton) -> bool {
    ctx.mouse_context.button_just_released(button)
}

/// Updates delta and position values.
/// The inputs are interpreted as pixel coordinates inside the window.
///
/// This function is called internally whenever the mouse moves to a new location.
/// It can also be used to simulate mouse input.
/// (It gets called inside the default implementation of the
/// [`touch_event`](../../event/trait.EventHandler.html#method.touch_event), for example.)
/// Calling this function alone won't trigger a
/// [`mouse_motion_event`](../../event/trait.EventHandler.html#method.mouse_motion_event) though.
/// (Note that the default implementation of
/// [`touch_event`](../../event/trait.EventHandler.html#method.touch_event) DOES trigger one, but
/// it does so by invoking it on the `EventHandler` manually.)
pub fn handle_move(ctx: &mut Context, new_x: f32, new_y: f32) {
    let current_delta = crate::input::mouse::delta(ctx);
    let current_pos = crate::input::mouse::position(ctx);
    let diff = crate::graphics::Point2::new(new_x - current_pos.x, new_y - current_pos.y);
    // Sum up the cumulative mouse change for this frame in `delta`:
    ctx.mouse_context.set_delta(crate::graphics::Point2::new(
        current_delta.x + diff.x,
        current_delta.y + diff.y,
    ));
    // `last_delta` is not cumulative.
    // It represents only the change between the last mouse event and the current one.
    ctx.mouse_context.set_last_delta(diff);
    ctx.mouse_context
        .set_last_position(crate::graphics::Point2::new(new_x as f32, new_y as f32));
>>>>>>> 3d3cd385
}<|MERGE_RESOLUTION|>--- conflicted
+++ resolved
@@ -1,16 +1,7 @@
 //! Mouse utility functions.
 
-<<<<<<< HEAD
 use crate::{error::GameError, error::GameResult, graphics::Point2};
-use std::collections::HashMap;
-=======
-use crate::context::Context;
-use crate::error::GameError;
-use crate::error::GameResult;
-use crate::graphics;
-use crate::graphics::Point2;
 use std::collections::HashSet;
->>>>>>> 3d3cd385
 use winit::dpi;
 
 use crate::graphics::context::GraphicsContext;
@@ -71,29 +62,11 @@
         }
     }
 
-<<<<<<< HEAD
-    /// Returns the current mouse cursor type of the window.
-    pub fn cursor_type(&self) -> CursorIcon {
-        self.cursor_type
-=======
-    fn button_pressed(&self, button: MouseButton) -> bool {
-        self.buttons_pressed.contains(&button)
-    }
-
-    pub(crate) fn button_just_pressed(&self, button: MouseButton) -> bool {
-        self.buttons_pressed.contains(&button) && !self.previous_buttons_pressed.contains(&button)
-    }
-
-    pub(crate) fn button_just_released(&self, button: MouseButton) -> bool {
-        !self.buttons_pressed.contains(&button) && self.previous_buttons_pressed.contains(&button)
-    }
-
     /// Copies the current state of the mouse buttons into the context. If you are writing your own event loop
     /// you need to call this at the end of every update in order to use the functions `is_button_just_pressed`
     /// and `is_button_just_released`. Otherwise this is handled for you.
     pub fn save_mouse_state(&mut self) {
         self.previous_buttons_pressed = self.buttons_pressed.clone();
->>>>>>> 3d3cd385
     }
 
     /// Modifies the mouse cursor type of the window.
@@ -166,56 +139,49 @@
 
     /// Returns whether or not the given mouse button is pressed.
     pub fn button_pressed(&self, button: MouseButton) -> bool {
-        *(self.buttons_pressed.get(&button).unwrap_or(&false))
+        self.buttons_pressed.contains(&button)
+    }
+
+    /// Returns whether or not the given mouse button has been pressed this frame.
+    pub fn button_just_pressed(&self, button: MouseButton) -> bool {
+        self.buttons_pressed.contains(&button) && !self.previous_buttons_pressed.contains(&button)
+    }
+
+    /// Returns whether or not the given mouse button has been released this frame.
+    pub fn button_just_released(&self, button: MouseButton) -> bool {
+        !self.buttons_pressed.contains(&button) && self.previous_buttons_pressed.contains(&button)
+    }
+
+    /// Updates delta and position values.
+    /// The inputs are interpreted as pixel coordinates inside the window.
+    ///
+    /// This function is called internally whenever the mouse moves to a new location.
+    /// It can also be used to simulate mouse input.
+    /// (It gets called inside the default implementation of the
+    /// [`touch_event`](../../event/trait.EventHandler.html#method.touch_event), for example.)
+    /// Calling this function alone won't trigger a
+    /// [`mouse_motion_event`](../../event/trait.EventHandler.html#method.mouse_motion_event) though.
+    /// (Note that the default implementation of
+    /// [`touch_event`](../../event/trait.EventHandler.html#method.touch_event) DOES trigger one, but
+    /// it does so by invoking it on the `EventHandler` manually.)
+    pub fn handle_move(&mut self, new_x: f32, new_y: f32) {
+        let current_delta = self.delta();
+        let current_pos = self.position();
+        let diff = crate::graphics::Point2::new(new_x - current_pos.x, new_y - current_pos.y);
+        // Sum up the cumulative mouse change for this frame in `delta`:
+        self.set_delta(crate::graphics::Point2::new(
+            current_delta.x + diff.x,
+            current_delta.y + diff.y,
+        ));
+        // `last_delta` is not cumulative.
+        // It represents only the change between the last mouse event and the current one.
+        self.set_last_delta(diff);
+        self.set_last_position(crate::graphics::Point2::new(new_x as f32, new_y as f32));
     }
 }
 
-<<<<<<< HEAD
 impl Default for MouseContext {
     fn default() -> Self {
         Self::new()
     }
-=======
-/// Returns whether or not the given mouse button is pressed.
-pub fn button_pressed(ctx: &Context, button: MouseButton) -> bool {
-    ctx.mouse_context.button_pressed(button)
-}
-
-/// Returns whether or not the given mouse button has been pressed this frame.
-pub fn button_just_pressed(ctx: &Context, button: MouseButton) -> bool {
-    ctx.mouse_context.button_just_pressed(button)
-}
-
-/// Returns whether or not the given mouse button has been released this frame.
-pub fn button_just_released(ctx: &Context, button: MouseButton) -> bool {
-    ctx.mouse_context.button_just_released(button)
-}
-
-/// Updates delta and position values.
-/// The inputs are interpreted as pixel coordinates inside the window.
-///
-/// This function is called internally whenever the mouse moves to a new location.
-/// It can also be used to simulate mouse input.
-/// (It gets called inside the default implementation of the
-/// [`touch_event`](../../event/trait.EventHandler.html#method.touch_event), for example.)
-/// Calling this function alone won't trigger a
-/// [`mouse_motion_event`](../../event/trait.EventHandler.html#method.mouse_motion_event) though.
-/// (Note that the default implementation of
-/// [`touch_event`](../../event/trait.EventHandler.html#method.touch_event) DOES trigger one, but
-/// it does so by invoking it on the `EventHandler` manually.)
-pub fn handle_move(ctx: &mut Context, new_x: f32, new_y: f32) {
-    let current_delta = crate::input::mouse::delta(ctx);
-    let current_pos = crate::input::mouse::position(ctx);
-    let diff = crate::graphics::Point2::new(new_x - current_pos.x, new_y - current_pos.y);
-    // Sum up the cumulative mouse change for this frame in `delta`:
-    ctx.mouse_context.set_delta(crate::graphics::Point2::new(
-        current_delta.x + diff.x,
-        current_delta.y + diff.y,
-    ));
-    // `last_delta` is not cumulative.
-    // It represents only the change between the last mouse event and the current one.
-    ctx.mouse_context.set_last_delta(diff);
-    ctx.mouse_context
-        .set_last_position(crate::graphics::Point2::new(new_x as f32, new_y as f32));
->>>>>>> 3d3cd385
 }